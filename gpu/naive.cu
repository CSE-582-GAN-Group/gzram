--- conflicted
+++ resolved
@@ -139,16 +139,14 @@
     free(data);
 }
 
-<<<<<<< HEAD
+// Initialize CUDA
+void cuda_initialize()
+{
+    cudaFree(0);
+}
+
 ErrorCode compress_pipelined(const char *input_data, size_t in_bytes,
                              CompressedData **output)
-=======
-void cuda_initialize() {
-  cudaFree(0);
-}
-
-ErrorCode compress(const char *input_data, size_t in_bytes, CompressedData **output)
->>>>>>> 3ba4fcb5
 {
     printf("\n=== Pipelined Compression ===\n");
     int num_batches = 5;
@@ -659,7 +657,6 @@
     return SUCCESS;
 }
 
-<<<<<<< HEAD
 ErrorCode compress_naive(const char *input_data, size_t in_bytes, CompressedData **output)
 {
     printf("\n=== Naive Compression ===\n");
@@ -1020,19 +1017,12 @@
 ErrorCode decompress_improved_naive(const CompressedData *compressed_data, char **output_data, size_t *output_size)
 {
     printf("\n=== Improved Naive Decompression ===\n");
-=======
-ErrorCode decompress(const CompressedData *compressed_data, char **output_data, size_t *output_size) {
->>>>>>> 3ba4fcb5
     cudaEvent_t start, stop;
     cudaEventCreate(&start);
     cudaEventCreate(&stop);
     float milliseconds;
 
-<<<<<<< HEAD
     // printf("\n=== Starting Decom Version ===\n");
-=======
-    printf("\n=== Starting Unified Memory Version ===\n");
->>>>>>> 3ba4fcb5
     cudaEventRecord(start);
 
     cudaStream_t stream;
@@ -1048,17 +1038,11 @@
     // Calculate total compressed size
     size_t total_compressed_size = 0;
     size_t *compressed_sizes = (size_t *)malloc(num_pages * sizeof(size_t));
-<<<<<<< HEAD
     if (!compressed_sizes)
         return MEMORY_ERROR;
 
     for (size_t i = 0; i < num_pages; i++)
     {
-=======
-    if (!compressed_sizes) return MEMORY_ERROR;
-
-    for (size_t i = 0; i < num_pages; i++) {
->>>>>>> 3ba4fcb5
         compressed_sizes[i] = compressed_data->compressed_pages[i].size;
         total_compressed_size += compressed_sizes[i];
     }
@@ -1066,35 +1050,22 @@
     cudaEventRecord(stop);
     cudaEventSynchronize(stop);
     cudaEventElapsedTime(&milliseconds, start, stop);
-<<<<<<< HEAD
     // printf("Initial setup: %.3f ms\n", milliseconds);
-=======
-    printf("Initial setup: %.3f ms\n", milliseconds);
->>>>>>> 3ba4fcb5
     cudaEventRecord(start);
 
     // Allocate unified memory for output early
     CHECK_CUDA(cudaMallocManaged(output_data, compressed_data->original_size));
 
-<<<<<<< HEAD
     // Add memory advice after allocation (device will access this memory)
     CHECK_CUDA(cudaMemAdvise(*output_data,
                              compressed_data->original_size,
                              cudaMemAdviseSetPreferredLocation,
                              current_device));
-=======
-    // Add memory advice after allocation
-    CHECK_CUDA(cudaMemAdvise(*output_data, 
-                            compressed_data->original_size,
-                            cudaMemAdviseSetPreferredLocation, 
-                            current_device));
->>>>>>> 3ba4fcb5
 
     // Allocate device buffers
     char *device_compressed_data;
     CHECK_CUDA(cudaMalloc(&device_compressed_data, total_compressed_size));
     void **device_compressed_ptrs;
-<<<<<<< HEAD
     CHECK_CUDA(cudaMalloc(&device_compressed_ptrs, num_pages * sizeof(void *)));
 
     void **host_compressed_ptrs = (void **)malloc(num_pages * sizeof(void *));
@@ -1329,46 +1300,29 @@
         cudaFreeHost(host_compressed_data_per_page);
         cudaFree(device_compressed_numbytes_per_page);
         cudaStreamDestroy(stream);
-=======
-    CHECK_CUDA(cudaMalloc(&device_compressed_ptrs, num_pages * sizeof(void*)));
-
-    void **host_compressed_ptrs = (void**)malloc(num_pages * sizeof(void*));
-    if (!host_compressed_ptrs) {
-        cudaFree(device_compressed_data);
-        free(compressed_sizes);
->>>>>>> 3ba4fcb5
         return MEMORY_ERROR;
     }
 
     cudaEventRecord(stop);
     cudaEventSynchronize(stop);
     cudaEventElapsedTime(&milliseconds, start, stop);
-<<<<<<< HEAD
     // printf("Initial allocations: %.3f ms\n", milliseconds);
-=======
-    printf("Initial allocations: %.3f ms\n", milliseconds);
->>>>>>> 3ba4fcb5
     cudaEventRecord(start);
 
     // Copy compressed data to GPU
-    char* current_pos = device_compressed_data;
-    for (size_t i = 0; i < num_pages; i++) {
-        host_compressed_ptrs[i] = current_pos;
-        CHECK_CUDA(cudaMemcpyAsync(current_pos,
-                                compressed_data->compressed_pages[i].data,
-                                compressed_sizes[i],
-                                cudaMemcpyHostToDevice,
-                                stream));
-        current_pos += compressed_sizes[i];
-    }
-
-    CHECK_CUDA(cudaMemcpyAsync(device_compressed_ptrs, 
-                            host_compressed_ptrs,
-                            num_pages * sizeof(void*),
-                            cudaMemcpyHostToDevice,
-                            stream));
-
-<<<<<<< HEAD
+    for (size_t i = 0; i < num_pages; i++)
+    {
+        compressed_sizes[i] = compressed_data->compressed_pages[i].size;
+        CHECK_CUDA(cudaMalloc(&host_compressed_data_per_page[i], compressed_sizes[i]));
+        CHECK_CUDA(cudaMemcpy(host_compressed_data_per_page[i],
+                              compressed_data->compressed_pages[i].data,
+                              compressed_sizes[i],
+                              cudaMemcpyHostToDevice));
+    }
+
+    CHECK_CUDA(cudaMemcpy(device_compressed_numbytes_per_page, compressed_sizes,
+                          sizeof(size_t) * num_pages, cudaMemcpyHostToDevice));
+
     cudaEventRecord(stop);
     cudaEventSynchronize(stop);
     cudaEventElapsedTime(&milliseconds, start, stop);
@@ -1376,34 +1330,18 @@
     cudaEventRecord(start);
 
     free(compressed_sizes);
-=======
-    size_t *device_compressed_sizes;
-    CHECK_CUDA(cudaMalloc(&device_compressed_sizes, num_pages * sizeof(size_t)));
-    CHECK_CUDA(cudaMemcpyAsync(device_compressed_sizes,
-                            compressed_sizes,
-                            num_pages * sizeof(size_t),
-                            cudaMemcpyHostToDevice,
-                            stream));
-
-    cudaEventRecord(stop);
-    cudaEventSynchronize(stop);
-    cudaEventElapsedTime(&milliseconds, start, stop);
-    printf("Data transfer to GPU: %.3f ms\n", milliseconds);
-    cudaEventRecord(start);
->>>>>>> 3ba4fcb5
 
     // Get decompressed sizes
-    size_t *device_uncompressed_sizes;
-    CHECK_CUDA(cudaMalloc(&device_uncompressed_sizes, num_pages * sizeof(size_t)));
+    size_t *device_uncompressed_numbytes_per_page;
+    CHECK_CUDA(cudaMalloc(&device_uncompressed_numbytes_per_page, sizeof(size_t) * num_pages));
 
     nvcompStatus_t status = nvcompBatchedLZ4GetDecompressSizeAsync(
-        (const void **)device_compressed_ptrs,
-        device_compressed_sizes,
-        device_uncompressed_sizes,
+        (const void **)host_compressed_data_per_page,
+        device_compressed_numbytes_per_page,
+        device_uncompressed_numbytes_per_page,
         num_pages,
         stream);
 
-<<<<<<< HEAD
     cudaEventRecord(stop);
     cudaEventSynchronize(stop);
     cudaEventElapsedTime(&milliseconds, start, stop);
@@ -1428,45 +1366,13 @@
     nvcompBatchedLZ4DecompressGetTempSize(num_pages, PAGE_SIZE, &decomp_temp_bytes);
     void *device_temp_ptr;
     CHECK_CUDA(cudaMalloc(&device_temp_ptr, decomp_temp_bytes));
-=======
-    if (status != nvcompSuccess) {
-        cudaFree(device_compressed_data);
-        cudaFree(device_compressed_ptrs);
-        cudaFree(device_compressed_sizes);
-        cudaFree(device_uncompressed_sizes);
-        free(compressed_sizes);
-        free(host_compressed_ptrs);
-        return NVCOMP_ERROR;
-    }
-
-    cudaEventRecord(stop);
-    cudaEventSynchronize(stop);
-    cudaEventElapsedTime(&milliseconds, start, stop);
-    printf("Get decompressed sizes: %.3f ms\n", milliseconds);
-    cudaEventRecord(start);
->>>>>>> 3ba4fcb5
-
-    // Setup output pointers using unified memory
-    void **device_uncompressed_ptrs;
-    CHECK_CUDA(cudaMalloc(&device_uncompressed_ptrs, num_pages * sizeof(void*)));
-
-    void **host_uncompressed_ptrs = (void**)malloc(num_pages * sizeof(void*));
-    if (!host_uncompressed_ptrs) {
-        cudaFree(device_compressed_data);
-        cudaFree(device_compressed_ptrs);
-        cudaFree(device_compressed_sizes);
-        cudaFree(device_uncompressed_sizes);
-        cudaFree(device_uncompressed_ptrs);
-        free(compressed_sizes);
-        free(host_compressed_ptrs);
-        return MEMORY_ERROR;
-    }
-
-    for (size_t i = 0; i < num_pages; i++) {
-        host_uncompressed_ptrs[i] = *output_data + (i * PAGE_SIZE);
-    }
-
-<<<<<<< HEAD
+
+    nvcompStatus_t *device_statuses;
+    CHECK_CUDA(cudaMalloc(&device_statuses, sizeof(nvcompStatus_t) * num_pages));
+
+    size_t *device_actual_uncompressed_numbytes_per_page;
+    CHECK_CUDA(cudaMalloc(&device_actual_uncompressed_numbytes_per_page, sizeof(size_t) * num_pages));
+
     char *device_output_data;
     CHECK_CUDA(cudaMalloc(&device_output_data, compressed_data->original_size));
 
@@ -1474,26 +1380,10 @@
     void **host_uncompressed_data_per_page;
     CHECK_CUDA(cudaMalloc(&device_uncompressed_data_per_page, sizeof(void *) * num_pages));
     CHECK_CUDA(cudaMallocHost(&host_uncompressed_data_per_page, sizeof(void *) * num_pages));
-=======
-    CHECK_CUDA(cudaMemcpyAsync(device_uncompressed_ptrs,
-                            host_uncompressed_ptrs,
-                            num_pages * sizeof(void*),
-                            cudaMemcpyHostToDevice,
-                            stream));
-
-    size_t temp_bytes;
-    nvcompBatchedLZ4DecompressGetTempSize(num_pages, PAGE_SIZE, &temp_bytes);
-    void *device_temp;
-    CHECK_CUDA(cudaMalloc(&device_temp, temp_bytes));
-
-    nvcompStatus_t *device_statuses;
-    CHECK_CUDA(cudaMalloc(&device_statuses, num_pages * sizeof(nvcompStatus_t)));
->>>>>>> 3ba4fcb5
-
-    cudaEventRecord(stop);
-    cudaEventSynchronize(stop);
-    cudaEventElapsedTime(&milliseconds, start, stop);
-<<<<<<< HEAD
+
+    cudaEventRecord(stop);
+    cudaEventSynchronize(stop);
+    cudaEventElapsedTime(&milliseconds, start, stop);
     // printf("Temp buffer and output allocations: %.3f ms\n", milliseconds);
     cudaEventRecord(start);
 
@@ -1512,24 +1402,18 @@
     cudaEventRecord(start);
 
     // Actual decompression
-=======
-    printf("Output setup: %.3f ms\n", milliseconds);
-    cudaEventRecord(start);
-
->>>>>>> 3ba4fcb5
     status = nvcompBatchedLZ4DecompressAsync(
-        (const void **)device_compressed_ptrs,
-        device_compressed_sizes,
-        device_uncompressed_sizes,
-        device_uncompressed_sizes,
+        (const void **)host_compressed_data_per_page,
+        device_compressed_numbytes_per_page,
+        device_uncompressed_numbytes_per_page,
+        device_actual_uncompressed_numbytes_per_page,
         num_pages,
-        device_temp,
-        temp_bytes,
-        device_uncompressed_ptrs,
+        device_temp_ptr,
+        decomp_temp_bytes,
+        device_uncompressed_data_per_page,
         device_statuses,
         stream);
 
-<<<<<<< HEAD
     cudaStreamSynchronize(stream); // Make sure decompression is complete before timing
     cudaEventRecord(stop);
     cudaEventSynchronize(stop);
@@ -1547,36 +1431,39 @@
         cudaFree(device_compressed_numbytes_per_page);
         cudaFree(device_uncompressed_numbytes_per_page);
         cudaFree(device_temp_ptr);
-=======
-    if (status != nvcompSuccess) {
-        cudaFree(device_compressed_data);
-        cudaFree(device_compressed_ptrs);
-        cudaFree(device_compressed_sizes);
-        cudaFree(device_uncompressed_sizes);
-        cudaFree(device_uncompressed_ptrs);
-        cudaFree(device_temp);
->>>>>>> 3ba4fcb5
         cudaFree(device_statuses);
-        free(compressed_sizes);
-        free(host_compressed_ptrs);
-        free(host_uncompressed_ptrs);
+        cudaFree(device_actual_uncompressed_numbytes_per_page);
+        cudaFree(device_uncompressed_data_per_page);
+        cudaFree(device_output_data);
+        cudaFreeHost(host_uncompressed_data_per_page);
+        cudaStreamDestroy(stream);
         return NVCOMP_ERROR;
     }
 
-    cudaStreamSynchronize(stream);
-    cudaEventRecord(stop);
-    cudaEventSynchronize(stop);
-    cudaEventElapsedTime(&milliseconds, start, stop);
-    printf("Decompression: %.3f ms\n", milliseconds);
-    cudaEventRecord(start);
-
-    // Change preferred location to CPU before prefetching
-    CHECK_CUDA(cudaMemAdvise(*output_data,
-                            compressed_data->original_size,
-                            cudaMemAdviseSetPreferredLocation,
-                            cudaCpuDeviceId));
-
-<<<<<<< HEAD
+    // Allocate and copy result to host
+    *output_data = (char *)malloc(compressed_data->original_size);
+    if (!*output_data)
+    {
+        for (size_t i = 0; i < num_pages; i++)
+        {
+            cudaFree(host_compressed_data_per_page[i]);
+        }
+        cudaFreeHost(host_compressed_data_per_page);
+        cudaFree(device_compressed_numbytes_per_page);
+        cudaFree(device_uncompressed_numbytes_per_page);
+        cudaFree(device_temp_ptr);
+        cudaFree(device_statuses);
+        cudaFree(device_actual_uncompressed_numbytes_per_page);
+        cudaFree(device_uncompressed_data_per_page);
+        cudaFree(device_output_data);
+        cudaFreeHost(host_uncompressed_data_per_page);
+        cudaStreamDestroy(stream);
+        return MEMORY_ERROR;
+    }
+
+    CHECK_CUDA(cudaMemcpy(*output_data, device_output_data,
+                          compressed_data->original_size, cudaMemcpyDeviceToHost));
+
     cudaEventRecord(stop);
     cudaEventSynchronize(stop);
     cudaEventElapsedTime(&milliseconds, start, stop);
@@ -1597,44 +1484,14 @@
     cudaFree(device_uncompressed_data_per_page);
     cudaFree(device_output_data);
     cudaFreeHost(host_uncompressed_data_per_page);
-=======
-    // Ensure data is available on host
-    CHECK_CUDA(cudaMemPrefetchAsync(*output_data, 
-                                compressed_data->original_size,
-                                cudaCpuDeviceId,
-                                stream));
->>>>>>> 3ba4fcb5
-
-    cudaStreamSynchronize(stream);
-    cudaEventRecord(stop);
-    cudaEventSynchronize(stop);
-    cudaEventElapsedTime(&milliseconds, start, stop);
-    printf("Memory prefetch to host: %.3f ms\n", milliseconds);
-    cudaEventRecord(start);
-
-    // Cleanup
-    cudaFree(device_compressed_data);
-    cudaFree(device_compressed_ptrs);
-    cudaFree(device_compressed_sizes);
-    cudaFree(device_uncompressed_sizes);
-    cudaFree(device_uncompressed_ptrs);
-    cudaFree(device_temp);
-    cudaFree(device_statuses);
-    free(compressed_sizes);
-    free(host_compressed_ptrs);
-    free(host_uncompressed_ptrs);
+
     cudaStreamDestroy(stream);
 
     cudaEventRecord(stop);
     cudaEventSynchronize(stop);
     cudaEventElapsedTime(&milliseconds, start, stop);
-<<<<<<< HEAD
     // printf("Cleanup: %.3f ms\n", milliseconds);
     // printf("=== Profiling Complete ===\n\n");
-=======
-    printf("Cleanup: %.3f ms\n", milliseconds);
-    printf("=== Profiling Complete ===\n\n");
->>>>>>> 3ba4fcb5
 
     cudaEventDestroy(start);
     cudaEventDestroy(stop);
